--- conflicted
+++ resolved
@@ -376,20 +376,12 @@
 {
     try
     {
-<<<<<<< HEAD
-        int num_repeats, seed, is_sequential;
-        PyObject* p_num_steps;
-        vector<unsigned long> num_steps;
-        // parse arguments
-        if(!PyArg_ParseTuple(args, "iO!ii", &num_repeats, &PyList_Type, &p_num_steps, &seed, &is_sequential))
-=======
         int num_repeats, seed, num_workers;
         PyObject * p_num_steps;
         vector<unsigned long> num_steps;
         // parse arguments
         if(!PyArg_ParseTuple(args, "iO!ii", &num_repeats, &PyList_Type, &p_num_steps,
                              &seed, &num_workers))
->>>>>>> c1b09a13
         {
             return nullptr;
         }
@@ -593,16 +585,6 @@
     PyTemplate_dealloc<SimulateDispersal>(self);
 }
 
-<<<<<<< HEAD
-static PyMethodDef SimulateDispersalMethods[] = {{"set_dispersal_parameters",      (PyCFunction) set_dispersal_parameters,      METH_VARARGS, "Sets the dispersal current_metacommunity_parameters for this simulation."},
-                                                 {"set_output_database",           (PyCFunction) set_output_database,           METH_VARARGS, "Sets the output database for the simulation."},
-                                                 {"run_mean_dispersal_distance",   (PyCFunction) runMeanDispersal,              METH_VARARGS, "Runs the dispersal simulation for the set current_metacommunity_parameters, calculating the mean distance per step."},
-                                                 {"run_mean_distance_travelled",   (PyCFunction) runMDT,                        METH_VARARGS, "Runs the dispersal simulation for the set current_metacommunity_parameters, calculating the mean distance travelled."},
-                                                 {"import_maps",                   (PyCFunction) set_maps,                      METH_VARARGS, "Imports the map files for the simulation. Should only be run once."},
-                                                 {"import_all_maps",               (PyCFunction) set_all_map_parameters,        METH_VARARGS, "Imports all the map files with a single import."},
-                                                 {"set_historical_map_parameters", (PyCFunction) set_historical_map_parameters, METH_VARARGS, "Sets the historical map current_metacommunity_parameters."},
-                                                 {nullptr,                         nullptr, 0,                                                nullptr}};
-=======
 static PyMethodDef SimulateDispersalMethods[] =
         {
                 {"set_dispersal_parameters",      (PyCFunction) set_dispersal_parameters,      METH_VARARGS,
@@ -625,7 +607,6 @@
                                                               "Sets the historical map current_metacommunity_parameters."},
                 {nullptr,                         nullptr, 0, nullptr}
         };
->>>>>>> c1b09a13
 
 static PyTypeObject genSimulateDispersalType()
 {
