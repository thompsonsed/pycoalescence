--- conflicted
+++ resolved
@@ -3,11 +3,7 @@
 and performing basic analysis of the simulation outputs. The program requires necsim to function properly.
 
 """
-<<<<<<< HEAD
-__version__ = "1.2.7.post9"
-=======
 __version__ = "1.2.7.post13"
->>>>>>> a07e6f4f
 
 import logging
 
